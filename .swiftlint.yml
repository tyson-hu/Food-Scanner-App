included:
  - "Food Scanner"
  - "FoodScannerTests"
  - "FoodScannerUITests"

excluded:
  - "Food Scanner/Resources"
  - "Food Scanner/Config"
  - "DerivedData"
  - ".build"
  - "**/*.generated.swift"

disabled_rules:
  - trailing_whitespace
  - line_length
  - function_body_length
  - file_length
  - type_body_length
  - vertical_parameter_alignment
  - vertical_parameter_alignment_on_call
  - trailing_comma  # Disable to avoid conflicts with CodeQL

opt_in_rules:
  - empty_count
  - empty_string
  - force_unwrapping
  - implicitly_unwrapped_optional
  - todo
  - unused_closure_parameter
  - unused_optional_binding
  - redundant_nil_coalescing
  - implicit_optional_initialization
  - redundant_type_annotation
  - redundant_void_return
  - single_test_class
  - sorted_first_last
  - switch_case_on_newline
  - toggle_bool
<<<<<<< HEAD
  - trailing_comma
=======
>>>>>>> 28152f2c
  - unneeded_parentheses_in_closure_argument
  - vertical_whitespace_closing_braces
  - vertical_whitespace_opening_braces

analyzer_rules:
  - unused_import

# Rule configs
force_unwrapping:
  severity: warning

todo:
<<<<<<< HEAD
  severity: warning

trailing_comma:
  mandatory_comma: false
=======
  severity: warning
>>>>>>> 28152f2c
<|MERGE_RESOLUTION|>--- conflicted
+++ resolved
@@ -36,10 +36,7 @@
   - sorted_first_last
   - switch_case_on_newline
   - toggle_bool
-<<<<<<< HEAD
   - trailing_comma
-=======
->>>>>>> 28152f2c
   - unneeded_parentheses_in_closure_argument
   - vertical_whitespace_closing_braces
   - vertical_whitespace_opening_braces
@@ -52,11 +49,7 @@
   severity: warning
 
 todo:
-<<<<<<< HEAD
   severity: warning
 
 trailing_comma:
-  mandatory_comma: false
-=======
-  severity: warning
->>>>>>> 28152f2c
+  mandatory_comma: false